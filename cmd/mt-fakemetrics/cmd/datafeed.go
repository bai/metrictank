--- conflicted
+++ resolved
@@ -136,11 +136,7 @@
 // period in seconds
 // flush  in ms
 // offset in seconds
-<<<<<<< HEAD
-func dataFeed(out out.Out, orgs, mpo, period, flush, offset, speedup int, stopAtNow bool, builder MetricPayloadBuilder) {
-=======
-func dataFeed(outs []out.Out, orgs, mpo, period, flush, offset, speedup int, stopAtNow bool, builder MetricPayloadBuilder, vp policy.ValuePolicy) {
->>>>>>> 3ae28ab0
+func dataFeed(out out.Out, orgs, mpo, period, flush, offset, speedup int, stopAtNow bool, builder MetricPayloadBuilder, vp policy.ValuePolicy) {
 	flushDur := time.Duration(flush) * time.Millisecond
 
 	if mpo*speedup%period != 0 {
