--- conflicted
+++ resolved
@@ -13,14 +13,10 @@
 * Graphite supports the following render formats: csv, json, dygraph, msgpack, pickle, png, pdf, raw, rickshaw, and svg.
   Metrictank only implements json, msgp, msgpack, and pickle. Grafana only uses json. In particular, Metrictank does not render images, because Grafana renders great.
 * Some less commonly used functions are not implemented yet in Metrictank itself, but Metrictank can seamlessly proxy those to graphite-web (see below for details)
-<<<<<<< HEAD
   At Grafana Labs, 90 to 99 % of requests get handled by Metrictank without involving Graphite.
-* Metrictank supports rolling up any given metric by multiple functions and using consolidateBy() to select a rollup
-=======
-  At Grafana Labs, 90 to 95 % of requests get handled by Metrictank without involving Graphite.
 * perl-style regex (pcre) are not supported in functions such as aliasSub, and if used, will return an error like so
   "error parsing regexp: invalid or unsupported Perl syntax: '(?!'...". See https://github.com/grafana/metrictank/issues/1776
->>>>>>> 806d09e0
+* Metrictank supports rolling up any given metric by multiple functions and using consolidateBy() to select a rollup
 
 
 ## Processing functions
